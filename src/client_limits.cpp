/*
 * The main part of client limits implementation.
 */

extern "C" {

#include "client_limits.h"

}

#include "variant.hpp"

#include <map>
#include <string>
#include <tuple>
#include <vector>
#include <algorithm>
#include <chrono>
#include <mutex>

#include <cstdio>

using namespace nonstd;

using steady_clock = std::chrono::steady_clock;

//NOTE: the following code borrowed from SObjectizer project
// https://bitbucket.org/sobjectizerteam/sobjectizer
namespace so_5 {

namespace details {

namespace rollback_on_exception_details {

/*!
 * \since
 * v.5.5.4
 *
 * \brief Helper template class for do rollback actions automatically
 * in the destructor.
 *
 * \tparam L type of lambda with rollback actions.
 */
template< typename L >
class rollbacker_t
	{
		L & m_action;
		bool m_commited = false;

	public :
		inline rollbacker_t( L & action ) : m_action( action ) {}
		inline ~rollbacker_t() { if( !m_commited ) m_action(); }

		inline void commit() { m_commited = true; }
	};

template< typename Result, typename Main_Action, typename Rollback_Action >
struct executor
	{
		static Result
		exec(
			Main_Action main_action,
			rollbacker_t< Rollback_Action > & rollback )
			{
				auto r = main_action();
				rollback.commit();

				return r;
			}
	};

template< typename Main_Action, typename Rollback_Action >
struct executor< void, Main_Action, Rollback_Action >
	{
		static void
		exec( 
			Main_Action main_action,
			rollbacker_t< Rollback_Action > & rollback )
			{
				main_action();
				rollback.commit();
			}
	};

} /* namespace rollback_on_exception_details */

/*!
 * \since
 * v.5.5.4
 *
 * \brief Helper function for do some action with rollback in the case of
 * an exception.
 *
 * \tparam Main_Action type of lambda with main action.
 * \tparam Rollback_Action type of lambda with rollback action.
 */
template< typename Main_Action, typename Rollback_Action >
auto
do_with_rollback_on_exception(
	Main_Action main_action,
	Rollback_Action rollback_action )
	-> decltype(main_action())
	{
		using result_type = decltype(main_action());

		using namespace rollback_on_exception_details;

		rollbacker_t< Rollback_Action > rollbacker{ rollback_action };

		return executor< result_type, Main_Action, Rollback_Action >::exec(
				main_action, rollbacker );
	}

} /* namespace details */

} /* namespace so_5 */

using namespace so_5::details;

namespace client_limits {

struct key_t {
	// User name of client's IP.
	std::string client_id_;
	// External IP or service port.
	std::string service_id_;
};

bool
operator<(const key_t & a, const key_t & b) noexcept {
	return std::tie(a.client_id_, a.service_id_) <
			std::tie(b.client_id_, b.service_id_);
}

template<typename Addr>
std::string
ip_to_string(const Addr & addr) {
	char string_ip[INET6_ADDRSTRLEN];
	const char * ip = inet_ntop(*SAFAMILY(&addr), SAADDR(&addr),
			string_ip, INET6_ADDRSTRLEN);
	if(!ip) {
		throw std::runtime_error("unable to convert client IP to string");
	}
	return ip;
}

std::string
make_client_id(const clientparam * client) {
	const char * username = reinterpret_cast<char *>(client->username);

	if(username) 
		return username;
	else
		// An IP address should be used instead of a client name.
		return ip_to_string(client->sincr);
}

#ifndef NOIPV6
const sockaddr_in6 &
get_service_ext_address_reference(const clientparam * client) {
<<<<<<< HEAD
=======
	// It seems that in the case of IPv4 address the value of extsa6
	// will be null. In that case extsa is used.
	// There is no any descriptions in code found but it was proved
	// by some testing.
>>>>>>> bcbec5aa
	if(SAISNULL(&client->srv->extsa6))
		return client->srv->extsa;
	else
		return client->srv->extsa6;
}
#else
const sockaddr_in &
get_service_ext_address_reference(const clientparam * client) {
	return client->srv->extsa;
}
#endif

std::string
make_service_id(const clientparam * client) {
	return "ext_ip="
		+ ip_to_string(get_service_ext_address_reference(client))
		+ ";port="
		+ std::to_string(ntohs(*SAPORT(&client->srv->intsa)));
}

using limits_map_t = std::map<key_t, client_limits_info_t>;

limits_map_t limits_map;

using clientparam_ptr_container_t = std::vector<clientparam *>;

class lock_guard_t {
	pthread_mutex_t & lock_;
public :
	lock_guard_t(pthread_mutex_t & lock) noexcept : lock_(lock) {
		pthread_mutex_lock(&lock_);
	}
	~lock_guard_t() noexcept {
		pthread_mutex_unlock(&lock_);
	}
};

template<typename Lambda, typename T>
T exception_catcher(const char * where, Lambda && lambda, T on_exception_value) noexcept {
	try {
		return lambda();
	}
	catch(const std::exception & x) {
		std::fprintf(stderr, "%s: exception caught: %s\n",
				where, x.what());
	}
	catch(...) {
		std::fprintf(stderr, "%s: unknown exception caught, "
				"details aren't available\n",
				where);
	}
	return on_exception_value;
}

template<typename T>
constexpr T* nullptr_of() noexcept { return static_cast<T*>(nullptr); }

//
// Parts related to authsubsys
//

class authsubsys_t {
	std::mutex lock_;

	struct not_authentificated_user_t {
		std::vector<steady_clock::time_point> failed_attemps_timestamps_;

		not_authentificated_user_t(
				unsigned max_failed_attempts) {
			failed_attemps_timestamps_.reserve(max_failed_attempts);
		}
	};

	struct authentificated_user_t {
		// Optional band-limits.
		unsigned personal_bandlimin_rate_{0u};
		unsigned personal_bandlimout_rate_{0u};
	};

	struct banned_user_t {
		// NOTE. There is no actual data for banned user.
	};

	using user_info_variant_t = variant<
			not_authentificated_user_t,
			authentificated_user_t,
			banned_user_t>;

	struct user_info_t {
		// A time point at that this information should be invalidated.
		steady_clock::time_point expires_at_;

		// An information about the user.
		user_info_variant_t info_;

		user_info_t() = default;

		template<typename Auth_Info>
		user_info_t(
			steady_clock::time_point expires_at,
			Auth_Info auth_info)
			: expires_at_(expires_at)
			, info_(std::move(auth_info))
		{}
	};

	using client_map_t = std::map<key_t, user_info_t>;

	// How many failed attempts user can do before he/she will be banned.
	unsigned max_failed_attempts_{1};
	// A time-window inside that failed attempts are counted.
	std::chrono::seconds allowed_time_window_{0};
	// Ban time interval.
	std::chrono::seconds ban_period_{2};

	// How much time the info about successful authentification should be
	// stored and used in cache.
	std::chrono::seconds success_expiration_time_{0};

	client_map_t clients_;

	// Cache cleanup interval.
	const std::chrono::seconds cleanup_period_{60};
	// Last time when cache was cleaned.
	steady_clock::time_point last_cleanup_at_{steady_clock::now()};

	static bool
	is_banned_user(const user_info_t & info) noexcept;

	static bool
	is_authentificated_user(const user_info_t & info) noexcept;

	// For the case when already authentificated client is present in
	// the cache.
	// Note: this method should be called only when lock_ object
	// is acquired.
	authsubsys_auth_result_t
	complete_successful_auth(
		clientparam * client,
		user_info_t & existing_info);

	// For the case when info about successfuly authenticated client
	// should be created in the cache.
	// Note: this method should be called only when lock_ object
	// is acquired.
	authsubsys_auth_result_t
	complete_successful_auth(
		const steady_clock::time_point now,
		clientparam * client,
		key_t client_key);

	// For the case when info about denied client
	// should be created in the cache.
	// Note: this method should be called only when lock_ object
	// is acquired.
	authsubsys_auth_result_t
	complete_denied_auth(
		const steady_clock::time_point now,
		clientparam * client,
		key_t client_key);

	// Note: this method should be called only when lock_ object
	// is acquired.
	void
	clean_cache_if_necessary(
		const steady_clock::time_point now) noexcept;

public:
	authsubsys_auth_result_t
	authentificate_user(clientparam * client);

	void
	setup_times(
		std::chrono::seconds success_expiration_time,
		std::chrono::seconds allowed_time_window,
		unsigned max_failed_attempts,
		std::chrono::seconds ban_period) noexcept;
};

bool
authsubsys_t::is_banned_user(const user_info_t & info) noexcept {
	return 2u == info.info_.index();
}

bool
authsubsys_t::is_authentificated_user(const user_info_t & info) noexcept {
	return 1u == info.info_.index();
}

authsubsys_auth_result_t
authsubsys_t::complete_successful_auth(
		clientparam * client,
		user_info_t & existing_info) {
	const auto & i = get<authentificated_user_t>(existing_info.info_);

	// Values of personal band-limits must be taken to a new client.
	client->personal_bandlimin_rate = i.personal_bandlimin_rate_;
	client->personal_bandlimout_rate = i.personal_bandlimout_rate_;

	return authsubsys_auth_successful;
}

authsubsys_auth_result_t
authsubsys_t::complete_successful_auth(
		const steady_clock::time_point now,
		clientparam * client,
		key_t client_key) {
	authentificated_user_t auth_info;

	auth_info.personal_bandlimin_rate_ = client->personal_bandlimin_rate;
	auth_info.personal_bandlimout_rate_ = client->personal_bandlimout_rate;

	const auto expires_at = now + success_expiration_time_;
	const auto ins_result = clients_.emplace(
			std::move(client_key),
			user_info_t{expires_at, auth_info});
	if(!ins_result.second) {
		// The value wasn't inserted in the map. Old item should be modified.
		user_info_t & old_info = ins_result.first->second;
		// This is the expiration time of a new 'successful' info.
		// The previous info was 'not_authentificated_user_t' and its
		// expiration time is no more valid.
		old_info.expires_at_ = expires_at;
		old_info.info_ = auth_info;
	}

	return authsubsys_auth_successful;
}

authsubsys_auth_result_t
authsubsys_t::complete_denied_auth(
		const steady_clock::time_point now,
		clientparam * client,
		key_t client_key) {
	auto it = clients_.find(client_key);
	if(it == clients_.end()) {
		// A new info should be created.
		const auto ins_result = clients_.emplace(
				std::move(client_key),
				user_info_t{
						now + allowed_time_window_,
						not_authentificated_user_t{max_failed_attempts_}});
		it = ins_result.first;
	}

	auto & user_info = it->second;
	auto * auth_info = &(get<not_authentificated_user_t>(user_info.info_));

	auth_info->failed_attemps_timestamps_.push_back(now);
	if(max_failed_attempts_ == auth_info->failed_attemps_timestamps_.size()) {
		// Is this the case for a ban?
		if(auth_info->failed_attemps_timestamps_.front() + allowed_time_window_
				>= now) {
			// User should be banned!
			user_info.expires_at_ = now + ban_period_;
			user_info.info_ = banned_user_t{};
		}
		else {
			// The first item in failed_attemps_timestamps_ is no more needed.
			auth_info->failed_attemps_timestamps_.erase(
					auth_info->failed_attemps_timestamps_.begin());
		}
	}

	if(!is_banned_user(user_info)) {
		// Expiration time should be updated.
		user_info.expires_at_ = now + allowed_time_window_;
	}

	return authsubsys_auth_denied;
}

void
authsubsys_t::clean_cache_if_necessary(
		const steady_clock::time_point now) noexcept {
	if(last_cleanup_at_ + cleanup_period_ > now)
		return; // Nothing to do.

	auto it = clients_.begin();
	while(it != clients_.end()) {
		if(it->second.expires_at_ <= now) {
			it = clients_.erase(it);
		}
		else
			++it;
	}
}

authsubsys_auth_result_t
authsubsys_t::authentificate_user(clientparam * client) {
	key_t client_key{make_client_id(client), make_service_id(client)};

	const auto current_time = steady_clock::now();

	// Try to find previous information about that client.
	{
		std::lock_guard<std::mutex> l{lock_};
		clean_cache_if_necessary(current_time);

		auto it = clients_.find(client_key);
		if(it != clients_.end()) {
			if(it->second.expires_at_ <= current_time) {
				// Information about that client already expired and should
				// be removed.
				clients_.erase(it);
			}
			else if(is_banned_user(it->second)) {
				return authsubsys_auth_denied;
			}
			else if(is_authentificated_user(it->second)) {
				// Some information should be updated in 'client' object.
				return complete_successful_auth(client, it->second);
			}
		}
	}

	// Actual authentication should be performed here.
	int authfunc_result = 4;
	// Iterate over defined authmethods for the service.
	for(auth * authfuncs=client->srv->authfuncs;
			authfuncs;
			authfuncs = authfuncs->next) {
		authfunc_result = authfuncs->authenticate ?
				(*authfuncs->authenticate)(client) : 0;
		if(!authfunc_result) {
			if(authfuncs->authorize &&
					(authfunc_result = (*authfuncs->authorize)(client))) {
				break; // There is no sense to go to the next authfunc.
			}
		}
	}

	// The object's lock should be acquired to complete the operation.
	{
		std::lock_guard<std::mutex> lock{lock_};

		return 0 == authfunc_result ?
				complete_successful_auth(
						current_time, client, std::move(client_key)) :
				//FIXME: value of authfunc_result should be analyzed.
				//User should be banned only if auth-server returns
				//negative result.
				complete_denied_auth(
						current_time, client, std::move(client_key));
	}
}

void
authsubsys_t::setup_times(
		std::chrono::seconds success_expiration_time,
		std::chrono::seconds allowed_time_window,
		unsigned max_failed_attempts,
		std::chrono::seconds ban_period) noexcept {
	success_expiration_time_ = success_expiration_time;
	allowed_time_window_ = allowed_time_window;
	max_failed_attempts_ = max_failed_attempts;
	ban_period_ = ban_period;
}

//
// An instance of authsubsys.
//
authsubsys_t authsubsys_instance;

} /* namespace client_limits */

using namespace client_limits;

extern "C" struct client_limits_info_t {
	bandlim in_limit_;
	bandlim out_limit_;

	// Pointers to actual connections of that client.
	// If that vector is empty then there is no actual connections.
	clientparam_ptr_container_t connections_;

	limits_map_t::iterator position_;

	static bandlim
	make_bandlim(unsigned rate) noexcept {
		return { nullptr, nullptr, 0, 0, rate };
	}

	client_limits_info_t(const client_limits_params_t & p) noexcept
		: in_limit_(make_bandlim(p.in_rate))
		, out_limit_(make_bandlim(p.out_rate))
	{}
};

namespace {

bandlim *
query_appropriate_bandlim_ptr(bandlim & lim_info) noexcept {
	if(0 == lim_info.rate)
		// Band-limit is not set!
		return nullptr_of<bandlim>();
	else
		return &lim_info;
};

void
handle_limits_change_if_any(
		client_limits_info_t & info,
		const client_limits_params_t & new_limits) noexcept {

	const auto reconfig_limit_if_necessary = [](
			bandlim & lim_info,
			const unsigned new_rate) {
		if(lim_info.rate != new_rate) {
			lim_info.rate = new_rate;
			lim_info.basetime = 0;
			lim_info.nexttime = 0;
		}
	};

	const auto old_pointers = std::make_tuple(
			query_appropriate_bandlim_ptr(info.in_limit_),
			query_appropriate_bandlim_ptr(info.out_limit_));

	reconfig_limit_if_necessary(info.in_limit_, new_limits.in_rate);
	reconfig_limit_if_necessary(info.out_limit_, new_limits.out_rate);

	const auto new_pointers = std::make_tuple(
			query_appropriate_bandlim_ptr(info.in_limit_),
			query_appropriate_bandlim_ptr(info.out_limit_));

	if(old_pointers != new_pointers) {
		// Pointers to bandlim objects must be updated.
		// We can do it becasuse handle_limits_change_if_any is called
		// when bandlim_mutex is acquired.
		for(auto * client : info.connections_) {
			client->personal_bandlimin = std::get<0>(new_pointers);
			client->personal_bandlimout = std::get<1>(new_pointers);
			initbandlims(client);
		}
	}
}

} /* namespace anonymous */

extern "C"
struct client_limits_info_t *
client_limits_make(
	clientparam * client,
	const client_limits_params_t * limits) {

	return exception_catcher("client_limits_make", [&] {
			lock_guard_t lock{bandlim_mutex};

			client_limits::key_t client_key{
					make_client_id(client),
					make_service_id(client)
			};
			auto it = limits_map.find(client_key);
			if(it != limits_map.end()) {
				// Reuse existing client info.

				// Another connection should be stored.
				it->second.connections_.push_back(client);

				handle_limits_change_if_any(it->second, *limits);

				return &it->second;
			}
			else {
				// A new client info should be created.
				auto ins_result = limits_map.emplace(
						client_key,
						client_limits_info_t{*limits});
				auto result = &(ins_result.first->second);
				// Interator to inserted item should be stored inside that item.
				// It allows cheap deletion of that item when it is no more needed.
				result->position_ = ins_result.first;

				// Another connection should be stored.
				// In the case of an exception the modification of
				// limits_map should be rolled back.
				return do_with_rollback_on_exception(
						[&] {
							result->connections_.push_back(client);
							return result;
						},
						[&] { limits_map.erase(ins_result.first); });
			}
		},
		nullptr_of<client_limits_info_t>());
}

extern "C"
void
client_limits_release(
		clientparam * client,
		client_limits_info_t * what) {

	if(!what)
		return;

	lock_guard_t lock{bandlim_mutex};

	// Remove this connection from known connections.
	what->connections_.erase(
			std::remove(
					what->connections_.begin(), what->connections_.end(), client),
			what->connections_.end());

	if(what->connections_.empty()) {
		// This item is no more needed.
		limits_map.erase(what->position_);
	}
}

extern "C"
struct bandlim *
client_limits_bandlim(
	client_limits_info_t * what,
	CLIENT_BANDLIM_DIR direction) {

	if(!what)
		return nullptr;

	return CLIENT_BANDLIM_IN == direction ?
			query_appropriate_bandlim_ptr(what->in_limit_) :
			query_appropriate_bandlim_ptr(what->out_limit_);
}

extern "C"
authsubsys_auth_result_t
authsubsys_authentificate_user(struct clientparam * client) {
	return exception_catcher("authsubsys_authentificate_user", [&] {
			return authsubsys_instance.authentificate_user(client);
		},
		authsubsys_auth_failed);
}

extern "C"
void
authsubsys_setup_times(
		unsigned success_expiration_time_sec,
		unsigned allowed_time_window_sec,
		unsigned max_failed_attempts,
		unsigned ban_period_sec) {
	authsubsys_instance.setup_times(
			std::chrono::seconds{success_expiration_time_sec},
			std::chrono::seconds{allowed_time_window_sec},
			max_failed_attempts,
			std::chrono::seconds{ban_period_sec});
}<|MERGE_RESOLUTION|>--- conflicted
+++ resolved
@@ -158,13 +158,10 @@
 #ifndef NOIPV6
 const sockaddr_in6 &
 get_service_ext_address_reference(const clientparam * client) {
-<<<<<<< HEAD
-=======
 	// It seems that in the case of IPv4 address the value of extsa6
 	// will be null. In that case extsa is used.
 	// There is no any descriptions in code found but it was proved
 	// by some testing.
->>>>>>> bcbec5aa
 	if(SAISNULL(&client->srv->extsa6))
 		return client->srv->extsa;
 	else
